--- conflicted
+++ resolved
@@ -1,9 +1,5 @@
 cmake_minimum_required(VERSION 3.15 FATAL_ERROR)
-<<<<<<< HEAD
-project(libpressio VERSION "0.98.1" LANGUAGES CXX C)
-=======
 project(libpressio VERSION "0.98.2" LANGUAGES CXX C)
->>>>>>> 78672448
 
 #correct was to set a default build type
 # https://blog.kitware.com/cmake-and-the-default-build-type/
